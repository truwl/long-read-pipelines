--- conflicted
+++ resolved
@@ -10,11 +10,7 @@
         RuntimeAttr? runtime_attr_override
     }
 
-<<<<<<< HEAD
-    Int disk_size = 2*ceil(size(input_bam, "GB"))
-=======
     Int disk_size = ceil(1.2*size(input_bam, "GB"))
->>>>>>> 924bf2ee
 
     command <<<
         set -euxo pipefail
