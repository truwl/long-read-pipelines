version 1.0

# Copyright Broad Institute, 2019
#
# About:
#   This WDL pipeline processes long read data from a single sample (which may be split among multiple PacBio
#   SMRTCells or Oxford Nanopore flowcells).  We perform a variety of tasks (including CCS error correction,
#   alignment, flowcell merging, de novo assembly, SNP-to-SV variant discovery, variant filtration, methylation
#   calling, and automated QC. The results of pipeline are intended to be "analysis-ready".
#
#   This pipeline is capable of processing any combination of the following datasets:
#     - PacBio raw CCS data
#     - PacBio raw CLR data
#     - Oxford Nanopore raw data
#
#   Data may be presented as a PacBio run directory, Oxford Nanopore run directory, or just a collection of
#   BAM/fastq files.  Generally the data type and sample information are autodetected, but can also be manually
#   overridden in the input JSON file.
#
#
# Description of inputs:
#   Required:
#       Array[String] gcs_dirs          - The GCS directories wherein the data is stored.
#       File ref_fasta                  - The reference genome to which reads should be aligned.
#       File ref_fasta_fai              - The .fai index for the reference genome.
#       File ref_dict                   - The sequence dictionary for the reference genome.
#       String mt_chr_name              - The name of the contig in ref_fasta representing the mitochondrion genome.
#       File tandem_repeat_bed          - BED file representing tandem repeats in the reference.
#
#   Optional:
#       String sample_name              - The sample name to use in place of the autodetected name.
#
#
# Licensing:
#   This script is released under the WDL source code license (BSD-3) (see LICENSE in
#   https://github.com/broadinstitute/wdl). Note however that the programs it calls may be subject to different
#   licenses. Users are responsible for checking that they are authorized to run all programs before running
#   this script.

import "AlignReads.wdl" as AR
import "CallSV.wdl" as CallSV
import "CorrectReads.wdl" as CR
import "MergeBams.wdl" as MB
import "RecoverCCSRemainingReads.wdl" as RCCSRR
import "ShardLongReads.wdl" as SLR
import "Utils.wdl" as Utils
import "ValidateBam.wdl" as VB
import "AssembleReads.wdl" as ASM
import "AssembleMT.wdl" as ASMT

workflow LRWholeGenomeSingleSample {
    input {
        Array[String] gcs_dirs

        String? sample_name

        File ref_fasta
        File ref_fasta_fai
        File ref_dict
        String mt_chr_name

        File tandem_repeat_bed

<<<<<<< HEAD
        String gcs_output_dir
    }

=======
>>>>>>> 924bf2ee
    scatter (gcs_dir in gcs_dirs) {
        call Utils.DetectRunInfo as DetectRunInfo {
            input:
                gcs_dir = gcs_dir,
                sample_name = sample_name,
        }

        call Utils.PrepareRun as PrepareRun {
            input:
                files = DetectRunInfo.files,
        }

        call SLR.ShardLongReads as ShardLongReads {
            input:
                unmapped_bam = PrepareRun.unmapped_bam,
        }

        scatter (unmapped_shard in ShardLongReads.unmapped_shards) {
            call CR.CCS as CCS {
                input:
                    unmapped_shard = unmapped_shard,
                    platform = DetectRunInfo.run_info['PL'],
            }

            call AR.Minimap2 as AlignCCS {
                input:
                    shard = CCS.ccs_shard,
                    ref_fasta = ref_fasta,
                    SM = DetectRunInfo.run_info['SM'],
                    ID = DetectRunInfo.run_info['ID'] + ".corrected",
                    PL = DetectRunInfo.run_info['PL'],
                    reads_are_corrected = true,
            }

            call RCCSRR.RecoverCCSRemainingReads as RecoverCCSRemainingReads {
                input:
                    unmapped_shard = unmapped_shard,
                    ccs_shard = CCS.ccs_shard,
            }

            call AR.Minimap2 as AlignRemaining {
                input:
                    shard = RecoverCCSRemainingReads.remaining_shard,
                    ref_fasta = ref_fasta,
                    SM = DetectRunInfo.run_info['SM'],
                    ID = DetectRunInfo.run_info['ID'] + ".remaining",
                    PL = DetectRunInfo.run_info['PL'],
                    reads_are_corrected = false,
            }
        }

        call MB.MergeBams as MergeCorrected {
            input:
                aligned_shards = AlignCCS.aligned_shard,
                merged_name="corrected.bam",
        }

        call MB.MergeBams as MergeRemaining {
            input:
                aligned_shards = AlignRemaining.aligned_shard,
                merged_name="remaining.bam",
        }

        call ASMT.AssembleMT as AssembleMT {
            input:
                corrected_bam = MergeCorrected.merged,
                corrected_bai = MergeCorrected.merged_bai,
                remaining_bam = MergeRemaining.merged,
                remaining_bai = MergeRemaining.merged_bai,

                platform      = DetectRunInfo.run_info['PL'],

                ref_fasta     = ref_fasta,
                ref_fasta_fai = ref_fasta_fai,
                ref_dict      = ref_dict
        }
    }

    call MB.MergeBams as MergeAllCorrected {
        input:
            aligned_shards = MergeCorrected.merged,
            merged_name="all.corrected.bam",
    }

    call VB.ValidateBam as ValidateAllCorrected {
        input:
            input_bam = MergeAllCorrected.merged,
    }

    call MB.MergeBams as MergeAllRemaining {
        input:
            aligned_shards = MergeRemaining.merged,
            merged_name="all.remaining.bam",
    }

    call VB.ValidateBam as ValidateAllRemaining {
        input:
            input_bam = MergeAllRemaining.merged,
    }

    call CallSV.PBSV as PBSV {
        input:
            bam = MergeAllCorrected.merged,
            bai = MergeAllCorrected.merged_bai,
            ref_fasta = ref_fasta,
            ref_fai = ref_fasta_fai,
            tandem_repeat_bed = tandem_repeat_bed
    }

    call CallSV.Sniffles as Sniffles {
        input:
            bam = MergeAllCorrected.merged,
            bai = MergeAllCorrected.merged_bai
    }
}<|MERGE_RESOLUTION|>--- conflicted
+++ resolved
@@ -61,12 +61,9 @@
 
         File tandem_repeat_bed
 
-<<<<<<< HEAD
         String gcs_output_dir
     }
 
-=======
->>>>>>> 924bf2ee
     scatter (gcs_dir in gcs_dirs) {
         call Utils.DetectRunInfo as DetectRunInfo {
             input:
