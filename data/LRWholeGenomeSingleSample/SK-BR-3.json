--- conflicted
+++ resolved
@@ -1,14 +1,8 @@
 {
     "LRWholeGenomeSingleSample.gcs_dirs": [
-<<<<<<< HEAD
-        "gs://broad-dsde-methods-long-reads/incoming/Verily_SK-BR-3_CCS_RW/",
-        "gs://broad-dsde-methods-long-reads/incoming/Verily_SK-BR-3_CLR/",
-        "gs://broad-dsde-methods-long-reads/incoming/Verily_SK-BR-3_hg_CCS_lowyield_050119/"
-=======
         "gs://broad-dsde-methods-long-reads-incoming/Verily/Verily_SK-BR-3_CCS_RW/",
         "gs://broad-dsde-methods-long-reads-incoming/Verily/Verily_SK-BR-3_CLR/",
         "gs://broad-dsde-methods-long-reads-incoming/Verily/Verily_SK-BR-3_hg_CCS_lowyield_050119/"
->>>>>>> d177a824
     ],
 
     "LRWholeGenomeSingleSample.sample_name": "SK-BR-3",
