--- conflicted
+++ resolved
@@ -1,14 +1,8 @@
 {
     "LRWholeGenomeSingleSample.gcs_dirs": [
-<<<<<<< HEAD
-        "gs://broad-dsde-methods-kiran/pb_eap/HCC1954T/chip_01/",
-        "gs://broad-dsde-methods-kiran/pb_eap/HCC1954T/chip_02/",
-        "gs://broad-dsde-methods-kiran/pb_eap/HCC1954T/chip_03/"
-=======
         "gs://broad-dsde-methods-long-reads-incoming/PBEAP/HCC1954T/chip_01/",
         "gs://broad-dsde-methods-long-reads-incoming/PBEAP/HCC1954T/chip_02/",
         "gs://broad-dsde-methods-long-reads-incoming/PBEAP/HCC1954T/chip_03/"
->>>>>>> d177a824
     ],
 
     "LRWholeGenomeSingleSample.sample_name": "HCC1954T",
